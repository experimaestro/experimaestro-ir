--- conflicted
+++ resolved
@@ -336,15 +336,10 @@
             id="",  # No need to have a more specific id since it is generated
             topics=self.dataset.topics,
             assessments=self.dataset.assessments,
-<<<<<<< HEAD
-            documents=AdhocDocumentSubsetStore(
-                id="", base=self.dataset.documents, docids_path=self.docids_path
-=======
             documents=dep(
-                AdhocDocumentSubset(
+                AdhocDocumentSubsetStore(
                     id="", base=self.dataset.documents, docids_path=self.docids_path
                 )
->>>>>>> 671060b4
             ),
         )
 
