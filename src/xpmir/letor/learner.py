--- conflicted
+++ resolved
@@ -226,12 +226,8 @@
 
 class Learner(Task, EasyLogger):
     """Model Learner
-<<<<<<< HEAD
-    The learner task is generic, and takes two main arguments: (1) the scorer
-=======
 
     The learner task is generic, and takes two main arguments: (1) the model
->>>>>>> a2d2d6aa
     defines the model (e.g. DRMM), and (2) the trainer defines how the model
     should be trained (e.g. pointwise, pairwise, etc.)
     When submitted, it returns a dictionary based on the `listeners`
