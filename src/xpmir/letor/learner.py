--- conflicted
+++ resolved
@@ -26,7 +26,6 @@
     StepTrainingHook,
     TrainState,
     TrainerContext,
-    ValidationHook,
 )
 from xpmir.letor.metrics import Metrics
 from xpmir.rankers import (
@@ -49,7 +48,6 @@
 
 class LearnerListener(Config):
     """Hook for learner
-
     Performs some operations after a learning epoch"""
 
     id: Param[str]
@@ -59,19 +57,9 @@
         self.learner = learner
         self.context = context
 
-<<<<<<< HEAD
-    def __call__(self, state: TrainState) -> bool:
-        """Process and returns whether the training process should stop
-
-        Returns:
-            bool: True if the learning process should stop
-        """
-        return False
-=======
-    def __call__(self, state: TrainerContext) -> LearnerListenerStatus:
+    def __call__(self, state: TrainState) -> LearnerListenerStatus:
         """Process and returns whether the training process should stop"""
         return LearnerListenerStatus.NO_DECISION
->>>>>>> b0367c90
 
     def update_metrics(self, metrics: Dict[str, float]):
         """Add metrics"""
@@ -84,7 +72,6 @@
 
 class ValidationListener(LearnerListener):
     """Learning validation early-stopping
-
     Computes a validation metric and stores the best result. If early_stop is
     set (> 0), then it signals to the learner that the learning process can
     stop.
@@ -123,9 +110,6 @@
     early_stop: Param[int] = 0
     """Number of epochs without improvement after which we stop learning.
     Should be a multiple of validation_interval or 0 (no early stopping)"""
-
-    hooks: Param[List[ValidationHook]] = []
-    """The list of the hooks during the validation"""
 
     def __validate__(self):
         assert (
@@ -187,11 +171,6 @@
         if self.should_stop(state.epoch - 1) == LearnerListenerStatus.STOP:
             return LearnerListenerStatus.STOP
 
-        foreach(
-            self.hooks,
-            lambda hook: hook.before(self.context),
-        )
-
         if state.epoch % self.validation_interval == 0:
             # Compute validation metrics
             means, details = evaluate(
@@ -248,11 +227,9 @@
 
 class Learner(Task, EasyLogger):
     """Model Learner
-
     The learner task is generic, and takes two main arguments: (1) the scorer
     defines the model (e.g. DRMM), and (2) the trainer defines how the model
     should be trained (e.g. pointwise, pairwise, etc.)
-
     When submitted, it returns a dictionary based on the `listeners`
     """
 
@@ -296,8 +273,6 @@
 
     hooks: Param[List[Hook]] = []
     """Global learning hooks
-
-
     :class:`Initialization hooks <xpmir.context.InitializationHook>` are called
     before and after the initialization of the trainer and listeners.
     """
@@ -307,7 +282,6 @@
         assert len(set(listener.id for listener in self.listeners)) == len(
             self.listeners
         ), "IDs of listeners should be unique"
-
         return super().__validate__()
 
     def taskoutputs(self) -> LearnerOutput:
