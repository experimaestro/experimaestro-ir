--- conflicted
+++ resolved
@@ -274,11 +274,7 @@
         document = self.document_text(sample[1])
 
         return PointwiseRecord(
-<<<<<<< HEAD
-            topic=TopicRecord.from_text(sample[0]),
-=======
             topic=TopicRecord(SimpleTextItem(sample[0])),
->>>>>>> 76ff322d
             document=DocumentRecord(document=document),
             relevance=sample[3],
         )
@@ -346,11 +342,7 @@
                     random.randint(0, len(self.topics))
                 ]
                 yield PairwiseRecord(
-<<<<<<< HEAD
-                    TopicRecord.from_text(title),
-=======
                     SimpleTextTopicRecord.from_text(title),
->>>>>>> 76ff322d
                     self.sample(positives),
                     self.sample(negatives),
                 )
@@ -401,12 +393,7 @@
 
     def pairwise_iter(self) -> SerializableIterator[PairwiseRecord, Any]:
         iterator = (
-<<<<<<< HEAD
-            PairwiseRecord(topic.as_record(), DocumentRecord(pos), DocumentRecord(neg))
-            for topic, pos, neg in self.source.iter()
-=======
             PairwiseRecord(topic, pos, neg) for topic, pos, neg in self.source.iter()
->>>>>>> 76ff322d
         )
 
         return SkippingIterator(iterator)
