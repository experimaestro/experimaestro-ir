from typing import List, Optional
from attrs import evolve
import torch
from experimaestro import Param
from xpmir.letor.records import TopicRecord, DocumentRecord
from xpmir.neural import DualRepresentationScorer, QueriesRep, DocsRep
from xpmir.utils.utils import easylog, foreach
from xpmir.text.encoders import TextEncoderBase
from xpmir.learning.context import Loss, TrainerContext, TrainingHook
from xpmir.learning.metrics import ScalarMetric

logger = easylog()


class DualVectorListener(TrainingHook):
    """Listener called with the (vectorial) representation of queries and
    documents

    The hook is called just after the computation of documents and queries
    representations.

    This can be used for logging purposes, but more importantly, to add
    regularization losses such as the :class:`FlopsRegularizer` regularizer.
    """

    def __call__(
        self, context: TrainerContext, queries: torch.Tensor, documents: torch.Tensor
    ):
        """Hook handler

        Args:
            context (TrainerContext): The training context
            queries (torch.Tensor): The query vectors
            documents (torch.Tensor): The document vectors

        Raises:
            NotImplementedError: _description_
        """
        raise NotImplementedError(f"__call__ in {self.__class__}")


class DualVectorScorer(DualRepresentationScorer[QueriesRep, DocsRep]):
    """A scorer based on dual vectorial representations"""

    encoder: Param[TextEncoderBase]
    """The document (and potentially query) encoder"""

    query_encoder: Param[Optional[TextEncoderBase]]
    """The query encoder (optional, if not defined uses the query_encoder)"""

    def __initialize__(self, options):
        self.encoder.initialize(options)
        if self.query_encoder:
            self.query_encoder.initialize(options)

    @property
    def _query_encoder(self):
        return self.query_encoder or self.encoder

    def __validate__(self):
        super().__validate__()
        assert not self.encoder.static(), "The vocabulary should be learnable"


class Dense(DualVectorScorer[QueriesRep, DocsRep]):
    """A scorer based on a pair of (query, document) dense vectors"""

    def score_product(self, queries, documents, info: Optional[TrainerContext] = None):
        if info is not None:
            foreach(
                info.hooks(DualVectorListener),
                lambda hook: hook(info, queries, documents),
            )

        return queries.value @ documents.value.T

    def score_pairs(self, queries, documents, info: Optional[TrainerContext] = None):
        scores = (
            (queries.value.unsqueeze(1) @ documents.value.unsqueeze(2))
            .squeeze(-1)
            .squeeze(-1)
        )

        # Apply the dual vector hook
        if info is not None:
            foreach(
                info.hooks(DualVectorListener),
                lambda hook: hook(info, queries, documents),
            )
        return scores

    @classmethod
    def from_sentence_transformers(cls, hf_id: str, **kwargs):
        """Creates a dense model from a Sentence transformer

        The list can be found on HuggingFace
        https://huggingface.co/models?library=sentence-transformers

        :param hf_id: The HuggingFace ID
        """
        from xpmir.text.huggingface import SentenceTransformerTextEncoder

        encoder = SentenceTransformerTextEncoder(hf_id)
        return cls(encoder, **kwargs)


class CosineDense(Dense):
    """Dual model based on cosine similarity."""

    def encode_queries(self, records: List[TopicRecord]):
        queries = (self.query_encoder or self.encoder)(records)
<<<<<<< HEAD
        queries.value /= queries.value.norm(dim=1, keepdim=True)
        return queries

    def encode_documents(self, records: List[DocumentRecord]):
        documents = self.encoder(records)
        documents.value /= documents.value.norm(dim=1, keepdim=True)
        return documents
=======
        return evolve(
            queries, value=queries.value / queries.value.norm(dim=-1, keepdim=True)
        )

    def encode_documents(self, records: List[DocumentRecord]):
        documents = self.encoder(records)
        return evolve(
            documents,
            value=documents.value / documents.value.norm(dim=-1, keepdim=True),
        )
>>>>>>> d851ee63


class DotDense(Dense):
    """Dual model based on inner product."""

    def __validate__(self):
        super().__validate__()
        assert not self.encoder.static(), "The vocabulary should be learnable"

    def encode_queries(self, records: List[TopicRecord]):
        """Encode the different queries"""
        return self._query_encoder(records)

    def encode_documents(self, records: List[DocumentRecord]):
        """Encode the different documents"""
        return self.encoder(records)


class FlopsRegularizer(DualVectorListener):
    r"""The FLOPS regularizer computes

    .. math::

        FLOPS(q,d) = \lambda_q FLOPS(q) + \lambda_d FLOPS(d)

    where

    .. math::
        FLOPS(x) = \left( \frac{1}{d} \sum_{i=1}^d |x_i| \right)^2
    """
    lambda_q: Param[float]
    """Lambda for queries"""

    lambda_d: Param[float]
    """Lambda for documents"""

    def compute(x: torch.Tensor):
        """
        :param x: term vectors (batch size x vocabulary dimension)
        :returns: A couple (vocabulary dimension / FLOPS regularizations)
        """
        # Computes the mean for each term (weights are positive)
        y = x.mean(0)

        # Returns the sum of squared means
        return y, (y * y).sum()

    def __call__(self, info: TrainerContext, queries, documents):
        # queries and documents are length x dimension
        # Assumes that all weights are positive
        assert info.metrics is not None

        queries = queries.value
        documents = documents.value

        # q of shape (dimension), flops_q of shape (1)
        q, flops_q = FlopsRegularizer.compute(queries)
        d, flops_d = FlopsRegularizer.compute(documents)

        flops = self.lambda_d * flops_d + self.lambda_q * flops_q
        info.add_loss(Loss("flops", flops, 1.0))

        info.metrics.add(ScalarMetric("flops", flops.item(), 1))
        info.metrics.add(ScalarMetric("flops_q", flops_q.item(), 1))
        info.metrics.add(ScalarMetric("flops_d", flops_d.item(), 1))

        with torch.no_grad():
            info.metrics.add(
                ScalarMetric(
                    "sparsity_q",
                    torch.count_nonzero(queries).item()
                    / (queries.shape[0] * queries.shape[1]),
                    len(q),
                )
            )
            info.metrics.add(
                ScalarMetric(
                    "sparsity_d",
                    torch.count_nonzero(documents).item()
                    / (documents.shape[0] * documents.shape[1]),
                    len(d),
                )
            )


class ScheduledFlopsRegularizer(FlopsRegularizer):
    """
    The FLOPS regularizer where the lamdba_q and lambda_d varie according to the
    steps. The lambda values goes quadratic before the
    ```lambda_warmup_steps```, and then remains constant
    """

    min_lambda_q: Param[float] = 0
    """Min value for the lambda_q before it increase"""

    min_lambda_d: Param[float] = 0
    """Min value for the lambda_d before it increase"""

    lambda_warmup_steps: Param[int] = 0
    """The warmup steps for the lambda"""

    def quadratic_ratio(self, step):
        if step > self.lambda_warmup_steps:
            return 1
        else:
            return (step / self.lambda_warmup_steps) ** 2

    def __post_init__(self):
        self.initial_lambda_q = self.lambda_q
        self.initial_lambda_d = self.lambda_d

    def __call__(self, info: TrainerContext, queries, documents):
        current_step = info.steps
        self.lambda_q = (
            self.initial_lambda_q - self.min_lambda_q
        ) * self.quadratic_ratio(current_step) + self.min_lambda_q
        self.lambda_d = (
            self.initial_lambda_d - self.min_lambda_d
        ) * self.quadratic_ratio(current_step) + self.min_lambda_d
        FlopsRegularizer.__call__(self, info, queries, documents)<|MERGE_RESOLUTION|>--- conflicted
+++ resolved
@@ -109,15 +109,6 @@
 
     def encode_queries(self, records: List[TopicRecord]):
         queries = (self.query_encoder or self.encoder)(records)
-<<<<<<< HEAD
-        queries.value /= queries.value.norm(dim=1, keepdim=True)
-        return queries
-
-    def encode_documents(self, records: List[DocumentRecord]):
-        documents = self.encoder(records)
-        documents.value /= documents.value.norm(dim=1, keepdim=True)
-        return documents
-=======
         return evolve(
             queries, value=queries.value / queries.value.norm(dim=-1, keepdim=True)
         )
@@ -128,8 +119,6 @@
             documents,
             value=documents.value / documents.value.norm(dim=-1, keepdim=True),
         )
->>>>>>> d851ee63
-
 
 class DotDense(Dense):
     """Dual model based on inner product."""
