# Implementation of the experiments in the paper
# Multi-Stage Document Ranking with BERT (Rodrigo Nogueira, Wei Yang, Kyunghyun Cho, Jimmy Lin). 2019.
# https://arxiv.org/abs/1910.14424

# An imitation of examples/msmarco-reranking.py

import dataclasses
import logging
from pathlib import Path
from omegaconf import OmegaConf

import xpmir.letor.trainers.pairwise as pairwise
from datamaestro import prepare_dataset
from datamaestro_text.transforms.ir import ShuffledTrainingTripletsLines
from xpmir.neural.cross import CrossScorer, DuoCrossScorer
from experimaestro import experiment
from experimaestro.click import click, forwardoption
from experimaestro.launcherfinder import cpu, cuda_gpu, find_launcher
from experimaestro.launcherfinder.specs import duration
from experimaestro.utils import cleanupdir
from xpmir.configuration import omegaconf_argument
from xpmir.datasets.adapters import RandomFold
from xpmir.evaluation import Evaluations, EvaluationsCollection
from xpmir.interfaces.anserini import AnseriniRetriever, IndexCollection
from xpmir.letor import Device, Random
from xpmir.letor.batchers import PowerAdaptativeBatcher
from xpmir.letor.devices import CudaDevice
from xpmir.letor.learner import Learner
from xpmir.letor.optim import Adam
from xpmir.letor.samplers import TripletBasedSampler
from xpmir.measures import AP, RR, P, nDCG
from xpmir.neural.jointclassifier import JointClassifier
from xpmir.pipelines.reranking import RerankingPipeline
from xpmir.rankers import RandomScorer, Retriever
from xpmir.rankers.standard import BM25
from xpmir.text.huggingface import DualDuoBertTransformerEncoder, DualTransformerEncoder
from xpmir.utils import find_java_home

logging.basicConfig(level=logging.INFO)

# --- Experiment
@forwardoption.max_epochs(Learner, default=None)
@click.option("--tags", type=str, default="", help="Tags for selecting the launcher")
@click.option("--debug", is_flag=True, help="Print debug information")
@click.option("--gpu", is_flag=True, help="Use GPU")
@click.option(
    "--batch-size", type=int, default=None, help="Batch size (validation and test)"
)
@click.option(
    "--host",
    type=str,
    default=None,
    help="Server hostname (default to localhost, not suitable if your jobs are remote)",
)
@click.option(
    "--port", type=int, default=12345, help="Port for monitoring (default 12345)"
)

# @omegaconf_argument("configuration", package=__package__)
# works only with this one a the moment
@omegaconf_argument("configuration", package="xpmir.papers.duobert")
@click.argument("workdir", type=Path)
@click.command()
def cli(debug, configuration, gpu, tags, host, port, workdir, max_epochs, batch_size):
    """Runs an experiment"""
    tags = tags.split(",") if tags else []

    logging.getLogger().setLevel(logging.DEBUG if debug else logging.INFO)

    # Number of topics in the validation set
    VAL_SIZE = configuration.Learner.validation_size

    # Number of batches per epoch (# samples = STEPS_PER_EPOCH * batch_size)
    STEPS_PER_EPOCH = configuration.Learner.steps_per_epoch

    # Validation interval (in epochs)
    validation_interval = configuration.Learner.validation_interval

    # How many document to re-rank for the monobert
    topK1 = configuration.Retriever_mono.k
    # How many documents to use for cross-validation in monobert
    valtopK1 = configuration.Retriever_mono.val_k

    # How many document to pass from the monobert to duobert
    topK2 = configuration.Retriever_duo.k
    # How many document to use for cross-validation in duobert
    valtopK2 = configuration.Retriever_duo.val_k

    # Our default launcher for light tasks
    req_duration = duration("10 days")
    launcher = find_launcher(cpu() & req_duration, tags=tags)

    batch_size = batch_size or configuration.Learner.batch_size
    max_epochs = max_epochs or configuration.Learner.max_epoch

    if configuration.type == "small":
        # We request a GPU, and if none, a CPU
        gpu_launcher = find_launcher(
            (cuda_gpu(mem="12G") if gpu else cpu()) & req_duration, tags=tags
        )
    else:
        assert gpu, "Running full scale experiment without GPU is not recommended"
        gpu_launcher = find_launcher(cuda_gpu(mem="40G") & req_duration, tags=tags)

    logging.info(
        f"Number of epochs {max_epochs}, validation interval {validation_interval}"
    )

    assert (
        max_epochs % validation_interval == 0
    ), f"Number of epochs ({max_epochs}) is not a multiple of validation interval ({validation_interval})"

    # Sets the working directory and the name of the xp
    name = configuration.type
    with experiment(workdir, name, host=host, port=port, launcher=launcher) as xp:
        # Needed by Pyserini
        xp.setenv("JAVA_HOME", find_java_home())

        # Misc
        device = CudaDevice() if gpu else Device()
        random = Random(seed=0)
        basemodel = BM25()
        # create a random scorer as the most naive baseline
        random_scorer = RandomScorer(random=random).tag("model", "random")
        measures = [AP, P @ 20, nDCG, nDCG @ 10, nDCG @ 20, RR, RR @ 10]

        # Creates the directory with tensorboard data
        runs_path = xp.resultspath / "runs"
        cleanupdir(runs_path)
        runs_path.mkdir(exist_ok=True, parents=True)
        logging.info("Monitor learning with:")
        logging.info("tensorboard --logdir=%s", runs_path)

        # Datasets: train, validation and test
        documents = prepare_dataset("irds.msmarco-passage.documents")
        devsmall = prepare_dataset("irds.msmarco-passage.dev.small")
        dev = prepare_dataset("irds.msmarco-passage.dev")
        ds_val = RandomFold(
            dataset=dev, seed=123, fold=0, sizes=[VAL_SIZE], exclude=devsmall.topics
        ).submit()

        # We will evaluate on TREC DL 2019 and 2020
        tests: EvaluationsCollection = EvaluationsCollection(
            trec2019=Evaluations(
                prepare_dataset("irds.msmarco-passage.trec-dl-2019"), measures
            ),
            trec2020=Evaluations(
                prepare_dataset("irds.msmarco-passage.trec-dl-2020"), measures
            ),
<<<<<<< HEAD
            # msmarco_dev=Evaluations(devsmall, measures),
            trec_car=Evaluations(
                prepare_dataset("irds.car.v1.5.test200"), measures
            )
=======
            msmarco_dev=Evaluations(devsmall, measures),
            trec_car=Evaluations(prepare_dataset("irds.car.v1.5.test200"), measures),
>>>>>>> 28b4eebe
        )

        # Build the MS Marco index and definition of first stage rankers
        index = IndexCollection(documents=documents, storeContents=True).submit()
        base_retriever = AnseriniRetriever(k=topK1, index=index, model=basemodel)
        base_retriever_val = AnseriniRetriever(k=valtopK1, index=index, model=basemodel)

        # Defines how we sample train examples
        # (using the shuffled pre-computed triplets from MS Marco)
        train_triples = prepare_dataset("irds.msmarco-passage.train.docpairs")
        triplesid = ShuffledTrainingTripletsLines(
            seed=123,
            data=train_triples,
        ).submit()
        train_sampler = TripletBasedSampler(source=triplesid, index=index)

        # Search and evaluate with BM25
        bm25_retriever = AnseriniRetriever(k=topK1, index=index, model=basemodel).tag(
            "model", "bm25"
        )

        # Evaluate BM25 as well as the random scorer (low baseline)
        tests.evaluate_retriever(bm25_retriever)
        tests.evaluate_retriever(
            random_scorer.getRetriever(
                bm25_retriever, batch_size, PowerAdaptativeBatcher()
            )
        )

        # define the trainer for monobert
        monobert_trainer = pairwise.PairwiseTrainer(
            lossfn=pairwise.PointwiseCrossEntropyLoss().tag("loss", "pce"),
            sampler=train_sampler,
            batcher=PowerAdaptativeBatcher(),
            batch_size=batch_size,
        )

        # Define the trainer for the duobert
        duobert_trainer = pairwise.DuoPairwiseTrainer(
            lossfn=pairwise.DuoLogProbaLoss().tag("loss", "duo_proba"),
            sampler=train_sampler,
            batcher=PowerAdaptativeBatcher(),
            batch_size=batch_size,
        )

        monobert_reranking = RerankingPipeline(
            monobert_trainer,
            Adam(lr=3e-6, weight_decay=1e-2),
            lambda scorer, documents: scorer.getRetriever(
                base_retriever, batch_size, PowerAdaptativeBatcher(), device=device
            ),
            STEPS_PER_EPOCH,
            max_epochs,
            ds_val,
            {"RR@10": True, "AP": False, "nDCG": False},
            tests,
            device=device,
            validation_retriever_factory=lambda scorer, documents: scorer.getRetriever(
                base_retriever_val, batch_size, PowerAdaptativeBatcher(), device=device
            ),
            validation_interval=validation_interval,
            launcher=gpu_launcher,
            evaluate_launcher=gpu_launcher,
            runs_path=runs_path,
        )

        monobert_scorer = CrossScorer(
            encoder=DualTransformerEncoder(trainable=True)
        ).tag("model", "monobert")

        # Run the monobert and use the result as the baseline for duobert
        outputs = monobert_reranking.run(monobert_scorer)

        # Here we have only one metric so we don't use a loop
        best_mono_scorer = outputs.listeners["bestval"]["RR@10"]
        # We take only the first topK2 value retrieved by the monobert retriever
        best_mono_retriever = best_mono_scorer.getRetriever(
            bm25_retriever,
            batch_size,
            PowerAdaptativeBatcher(),
            device=device,
            top_k=topK2,
        )

        duobert_reranking = RerankingPipeline(
            duobert_trainer,
            Adam(lr=3e-6, weight_decay=1e-2),
            lambda scorer, documents: scorer.getRetriever(
                best_mono_retriever, batch_size, PowerAdaptativeBatcher(), device=device
            ),
            STEPS_PER_EPOCH,
            max_epochs,
            ds_val,
            {"RR@10": True, "AP": False, "nDCG": False},
            tests,
            device=device,
            validation_retriever_factory=lambda scorer, documents: scorer.getRetriever(
                best_mono_retriever, batch_size, PowerAdaptativeBatcher(), device=device
            ),
            validation_interval=validation_interval,
            launcher=gpu_launcher,
            evaluate_launcher=gpu_launcher,
            runs_path=runs_path,
        )

        # The scorer(model) for the duobert
        duobert_scorer = DuoCrossScorer(
            encoder=DualDuoBertTransformerEncoder(trainable=True)
        ).tag("duo-model", "duobert")

        # Run the duobert
        duobert_reranking.run(duobert_scorer)

        # Waits that experiments complete
        xp.wait()

        # ---  End of the experiment
        # Display metrics for each trained model
        for key, dsevaluations in tests.collection.items():
            print(f"=== {key}")
            for evaluation in dsevaluations.results:
                print(
                    f"Results for {evaluation.__xpm__.tags()}\n{evaluation.results.read_text()}\n"
                )


if __name__ == "__main__":
    cli()<|MERGE_RESOLUTION|>--- conflicted
+++ resolved
@@ -147,15 +147,10 @@
             trec2020=Evaluations(
                 prepare_dataset("irds.msmarco-passage.trec-dl-2020"), measures
             ),
-<<<<<<< HEAD
-            # msmarco_dev=Evaluations(devsmall, measures),
+            msmarco_dev=Evaluations(devsmall, measures),
             trec_car=Evaluations(
                 prepare_dataset("irds.car.v1.5.test200"), measures
             )
-=======
-            msmarco_dev=Evaluations(devsmall, measures),
-            trec_car=Evaluations(prepare_dataset("irds.car.v1.5.test200"), measures),
->>>>>>> 28b4eebe
         )
 
         # Build the MS Marco index and definition of first stage rankers
